namespace MediatR.Pipeline
{
    using Internal;
    using System;
    using System.Collections.Generic;
    using System.Linq;
    using System.Reflection;
    using System.Runtime.ExceptionServices;
    using System.Threading;
    using System.Threading.Tasks;

    /// <summary>
    /// Behavior for executing all <see cref="IRequestExceptionHandler{TRequest,TResponse,TException}"/>
    ///     or <see cref="RequestExceptionHandler{TRequest,TResponse}"/> instances
    ///     after an exception is thrown by the following pipeline steps
    /// </summary>
    /// <typeparam name="TRequest">Request type</typeparam>
    /// <typeparam name="TResponse">Response type</typeparam>
    public class RequestExceptionProcessorBehavior<TRequest, TResponse> : IPipelineBehavior<TRequest, TResponse>
        where TRequest : notnull
    {
        private readonly ServiceFactory _serviceFactory;

        public RequestExceptionProcessorBehavior(ServiceFactory serviceFactory) => _serviceFactory = serviceFactory;

        public async Task<TResponse> Handle(TRequest request, CancellationToken cancellationToken, RequestHandlerDelegate<TResponse> next)
        {
            try
            {
                return await next().ConfigureAwait(false);
            }
            catch (Exception exception)
            {
                var state = new RequestExceptionHandlerState<TResponse>();
                Type? exceptionType = null;

                while (!state.Handled && exceptionType != typeof(Exception))
                {
                    exceptionType = exceptionType == null ? exception.GetType() : exceptionType.BaseType
                        ?? throw new InvalidOperationException("Could not determine exception base type.");
                    var exceptionHandlers = GetExceptionHandlers(request, exceptionType, out MethodInfo handleMethod);

                    foreach (var exceptionHandler in exceptionHandlers)
                    {
<<<<<<< HEAD
                        try
                        {
                            await ((Task) handleMethod.Invoke(exceptionHandler, new object[] { request, exception, state, cancellationToken })).ConfigureAwait(false);
                        }
                        catch (TargetInvocationException invocationException) when (invocationException.InnerException != null)
                        {
                            // Unwrap invocation exception to throw the actual error
                            ExceptionDispatchInfo.Capture(invocationException.InnerException).Throw();
                        }
=======
                        await ((Task)(handleMethod.Invoke(exceptionHandler, new object[] { request, exception, state, cancellationToken })
                            ?? throw new InvalidOperationException("Did not return a Task from the exception handler."))).ConfigureAwait(false);
>>>>>>> 761acc49

                        if (state.Handled)
                        {
                            break;
                        }
                    }
                }

                if (!state.Handled)
                {
                    throw;
                }

                if (state.Response is null)
                {
                    throw;
                }

                return state.Response; //cannot be null if Handled
            }
        }

        private IList<object> GetExceptionHandlers(TRequest request, Type exceptionType, out MethodInfo handleMethodInfo)
        {
            var exceptionHandlerInterfaceType = typeof(IRequestExceptionHandler<,,>).MakeGenericType(typeof(TRequest), typeof(TResponse), exceptionType);
            var enumerableExceptionHandlerInterfaceType = typeof(IEnumerable<>).MakeGenericType(exceptionHandlerInterfaceType);
            handleMethodInfo = exceptionHandlerInterfaceType.GetMethod(nameof(IRequestExceptionHandler<TRequest, TResponse, Exception>.Handle))
                               ?? throw new InvalidOperationException($"Could not find method {nameof(IRequestExceptionHandler<TRequest, TResponse, Exception>.Handle)} on type {exceptionHandlerInterfaceType}");

            var exceptionHandlers = (IEnumerable<object>)_serviceFactory.Invoke(enumerableExceptionHandlerInterfaceType);

            return HandlersOrderer.Prioritize(exceptionHandlers.ToList(), request);
        }
    }
}<|MERGE_RESOLUTION|>--- conflicted
+++ resolved
@@ -42,20 +42,16 @@
 
                     foreach (var exceptionHandler in exceptionHandlers)
                     {
-<<<<<<< HEAD
                         try
                         {
-                            await ((Task) handleMethod.Invoke(exceptionHandler, new object[] { request, exception, state, cancellationToken })).ConfigureAwait(false);
+                            await ((Task)(handleMethod.Invoke(exceptionHandler, new object[] { request, exception, state, cancellationToken })
+                                ?? throw new InvalidOperationException("Did not return a Task from the exception handler."))).ConfigureAwait(false);
                         }
                         catch (TargetInvocationException invocationException) when (invocationException.InnerException != null)
                         {
                             // Unwrap invocation exception to throw the actual error
                             ExceptionDispatchInfo.Capture(invocationException.InnerException).Throw();
                         }
-=======
-                        await ((Task)(handleMethod.Invoke(exceptionHandler, new object[] { request, exception, state, cancellationToken })
-                            ?? throw new InvalidOperationException("Did not return a Task from the exception handler."))).ConfigureAwait(false);
->>>>>>> 761acc49
 
                         if (state.Handled)
                         {
